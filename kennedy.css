--- conflicted
+++ resolved
@@ -6,11 +6,7 @@
     overflow-x: hidden;
     overflow: hidden;
   }
-<<<<<<< HEAD
 
-=======
-  
->>>>>>> f4811517
   .tooltip {
 	  position: absolute;
 	  padding: 6px 10px;
@@ -25,10 +21,6 @@
 	  white-space: nowrap;
 	}
 
-<<<<<<< HEAD
-=======
-  
->>>>>>> f4811517
   .container {
     margin: auto;
     max-width: 1200px;
@@ -184,14 +176,9 @@
   .tooth-grid.maxillary { align-items: flex-end; }
   .tooth-grid.mandibular { align-items: flex-start; }
   .mandibular .tooth-label  { transform: rotate(180deg); }
-<<<<<<< HEAD
   .mandibular .tooth-button { transform: rotate(180deg); }
   .mandibular .tooth-button:hover { transform: rotate(180deg) scale(1.1); z-index: 1;}
 
-=======
-  .mandibular .tooth-button:hover { transform: rotate(180deg) scale(1.1); z-index: 1;}
-  
->>>>>>> f4811517
   #issues {
     margin-top: 2rem;
     font-size: 0.9rem;
